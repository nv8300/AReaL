import asyncio
import os
import uuid
import time
import re
import importlib
import copy
import inspect
import json

import aiofiles
import aiofiles.os
import colorama
import torch
from tensordict import TensorDict
from transformers import PreTrainedTokenizerFast

from areal.api.cli_args import GenerationHyperparameters
from areal.api.engine_api import InferenceEngine
from areal.api.io_struct import ModelRequest
from areal.api.reward_api import AsyncRewardWrapper
from areal.api.workflow_api import RolloutWorkflow
from areal.utils import logging, stats_tracker
from areal.utils.data import concat_padded_tensors
from areal.bfcl.base_handler import pre_query_processing_prompting
from areal.bfcl.constants.default_prompts import format_prompt
from examples.utils import ast_parse, decoded_output_to_execution_list, is_empty_execute_response, process_method_calls, load_file
from areal.bfcl.constants.enums import ReturnFormat

from areal.bfcl.constants.executable_backend_config import CLASS_FILE_PATH_MAPPING, STATELESS_CLASSES
from areal.bfcl.constants.category_mapping import POSSIBLE_ANSWER_PATH, VERSION_PREFIX


logger = logging.getLogger("Multi-Turn workflow")


class MultiTurnWorkflow(RolloutWorkflow):
    def __init__(
        self,
        reward_fn,
        gconfig: GenerationHyperparameters,
        tokenizer: PreTrainedTokenizerFast,
        max_steps: int,
        turn_discount: float,
        model_name: str = "qwen",
        rollout_stat_scope: str = "rollout",
        dump_dir: str | None = None,
        test_category: str = "multi_turn_base",
    ):
        self.reward_fn = reward_fn
        self.gconfig = gconfig
        self.tokenizer = tokenizer
        self.max_steps = max_steps
        self.turn_discount = turn_discount
        self.rollout_stat_scope = rollout_stat_scope
        self.async_reward_fn = AsyncRewardWrapper(reward_fn)
        self.dump_dir = dump_dir
        if self.dump_dir is not None and not os.path.exists(self.dump_dir):
            os.makedirs(self.dump_dir, exist_ok=True)
        self.model_name_underline_replaced = (
            model_name.replace("/", "_").replace("-", "_").replace(".", "_")
        )
        self.model_name = model_name
        self.possible_answer_dict = load_ground_truth_entry(test_category)
        self.test_category = test_category
        logger.info("finish MultiTurnWorkflow init")

        # Create tokens that should be amended if the answer is incorrect.
        # This method eliminates the encode-decode inconsistency issue and cancels system prompts.
        # messages = [{"role": "assistant", "content": "some random message."}]
        # s1 = self.tokenizer.apply_chat_template(messages, tokenize=True)
        # messages += [
        #     {
        #         "role": "user",
        #         "content": "Your answer is either wrong or not parsable to the reward function. You may misunderstand the original question. "
        #         "Please carefully read the original question, check the preivous errors, and try to answer it again.",
        #     }
        # ]
        # s2 = self.tokenizer.apply_chat_template(
        #     messages, tokenize=True, add_generation_prompt=True
        # )
        # self.multi_turn_prompt_ids = s2[len(s1) :]

    async def _run_one_episode(self, engine: InferenceEngine, test_entry, rid):
        logger.info("!!! start _run_one_episode")
        # Enforces `n_samples=1`
        # Placeholders for the results
        seq, logprobs, loss_mask, versions = [], [], [], []

        initial_config: dict = test_entry.get("initial_config", {})
        involved_classes: list = test_entry["involved_classes"]
        test_entry_id: str = test_entry["id"]
        test_category: str = test_entry_id.rsplit("_", 1)[0]
        assert test_category == self.test_category, (
                test_category,
                self.test_category,
            )

        logger.info(f"finish test_entry get: {test_entry_id}")

        total_input_token_count: list[list[float]] = []
        total_output_token_count: list[list[float]] = []
        total_model_result_list_decoded: list[list[float]] = []
        total_latency: list[list[float]] = []
        # The model response that will be used for later evaluation
        all_model_response: list[list] = []
        # The debugging log for human to understand
        all_inference_log: list[list[dict]] = []
        force_quit = False  # Whether the model has been forced to quit. If True, this whole entry will be failed.

        logger.info("finish total list init")


        inference_data: dict = pre_query_processing_prompting(test_entry)
        all_multi_turn_messages: list[list[dict]] = test_entry["question"]
        logger.info("finish pre_query_processing_prompting")

        # Multi-Turn multi-step call: calculate reward for a multi-turn case, discount accumulate within a turn
        all_count = 0
        discount = 1
        for turn_idx, current_turn_message in enumerate(all_multi_turn_messages):
            logger.info(f"!!! start turn_name: {test_entry_id}\t turn_idx: {turn_idx}")
            current_turn_message: list[dict]
            if turn_idx == 0:
                inference_data = add_first_turn_message_prompting(
                    inference_data, current_turn_message
                )
            else:
                inference_data = add_next_turn_user_message_prompting(
                    inference_data, current_turn_message
                )
            logger.info(f"!!! turn_name: {test_entry_id}\t turn_idx: {turn_idx}, finish add_turn_user_message_prompting")

            current_turn_response = []
            current_turn_inference_log: list[dict] = {
                "begin_of_turn_query": current_turn_message
            }
            current_turn_input_token_count: list[float] = []
            current_turn_output_token_count: list[float] = []
            current_turn_model_result_list_decoded: list[float] = []
            current_turn_latency: list[float] = []
            count = 0

            while True:
                logger.info(f"!!! start step turn_name: {test_entry_id}\t turn_idx: {turn_idx}\t step: {count}")
                print("-" * 100)
                print(
                    f"ID: {test_entry_id.replace('multi_turn_', '')}, Turn: {turn_idx}, Step: {count}"
                )
                current_step_inference_log: list[dict] = []
                # Add to the current_turn_inference_log at beginning of each step so that we don't need to bother dealing with the break statements
                current_turn_inference_log[f"step_{count}"] = current_step_inference_log

                formatted_prompt = query_prompting(inference_data)
                #logger.info(f"!!! formatted_prompt for turn_name: {test_entry_id}\t turn_idx: {turn_idx}\t step: {count}\n formatted_prompt: {formatted_prompt}\n")
                logger.info(f"!!! formatted_prompt for turn_name: {test_entry_id}\t turn_idx: {turn_idx}\t step: {count}\n formatted_prompt: {formatted_prompt}\n")
                input_ids = self.tokenizer.encode(formatted_prompt)

                start_time = time.time()
                req = ModelRequest(
                    rid=rid,
                    input_ids=input_ids,
                    gconfig=self.gconfig.new(n_samples=1),
                    tokenizer=self.tokenizer,
                )
                resp = await engine.agenerate(req)
                end_time = time.time()
                query_latency = end_time - start_time
                logger.info(f"!!! get req for turn_name: {test_entry_id}\t turn_idx: {turn_idx}\t step: {count}")


                prompt_str = self.tokenizer.decode(input_ids)
                model_responses = self.tokenizer.decode(resp.output_tokens)
                logger.info(f"!!! get model_responses for turn_name: {test_entry_id}\t turn_idx: {turn_idx}\t step: {count}\n  model_responses: {model_responses}\n")

                model_response_data = {
                    "model_responses": model_responses,
                    "input_token": input_ids,
                    "output_token": resp.output_tokens,
                }


                # Add the assistant message to the chat history
                inference_data = add_assistant_message_prompting(
                    inference_data, model_response_data
                )
                logger.info(f"add_assistant_message_prompting for turn_name: {test_entry_id}\t turn_idx: {turn_idx}\t step: {count}")
                # Process the metadata
                current_turn_input_token_count.append(input_ids)
                current_turn_output_token_count.append(resp.output_tokens)
                current_turn_latency.append(query_latency)
                current_turn_response.append(model_responses)
                log_entry = {
                    "role": "assistant",
                    "content": model_responses,
                }
                current_step_inference_log.append(log_entry)

                logger.info(f"current_step_inference_log for turn_name: {test_entry_id}\t turn_idx: {turn_idx}\t step: {count}")

                # Amend results
                input_len = len(resp.input_tokens) - len(seq)  # 新增加的输入token数量（当前响应相比之前新增的部分）
                assert len(seq) == 0 or resp.input_tokens[:-input_len] == seq, (
                    seq,
                    resp.input_tokens[:-input_len],
                    len(seq),
                    len(resp.input_tokens[:-input_len]),
                )
                seq += resp.input_tokens[-input_len:] + resp.output_tokens
                logprobs += [0.0] * input_len + resp.output_logprobs
                loss_mask += [0] * input_len + [1] * resp.output_len
                versions += [-1] * input_len + resp.output_versions
                discount *= self.turn_discount
                logger.info(f"!!!seq, logprobs, versions, discount process: {discount}  for turn_name: {test_entry_id}\t turn_idx: {turn_idx}\t step: {count}")

                # Try decoding the model response
                try:
                    decoded_model_responses = default_decode_execute_prompting(model_responses, has_tool_call_tag=False)
                    logger.info(f"decoded_model_responses for turn_name: {test_entry_id}\t turn_idx: {turn_idx}\t step: {count}")
                    current_turn_model_result_list_decoded.append(decoded_model_responses)
                    current_step_inference_log.append(
                        {
                            "role": "handler_log",
                            "content": "Successfully decoded model response.",
                            "model_response_decoded": decoded_model_responses,
                        }
                    )
                    model_response_data["model_responses_decoded"] = decoded_model_responses

                    if is_empty_execute_response(decoded_model_responses):
                        logger.info(f"is_empty_execute_response TRUE for turn_name: {test_entry_id}\t turn_idx: {turn_idx}\t step: {count}")
                        print("Empty response from the model. Proceed to next turn.")
                        current_step_inference_log.append(
                            {
                                "role": "handler_log",
                                "content": f"Empty response from the model. Proceed to next turn.",
                                "model_response_decoded": decoded_model_responses,
                            }
                        )
                        break
                except Exception as e:
                    print("Failed to decode the model response. Proceed to next turn.")
                    current_step_inference_log.append(
                        {
                            "role": "handler_log",
                            "content": f"Error decoding the model response. Proceed to next turn.",
                            "error": str(e),
                        }
                    )
                    break
                
                # Obtain the execution results
                logger.info(f"!!! start execute_multi_turn_func_call for turn_name: {test_entry_id}\t turn_idx: {turn_idx}\t step: {count}")
                execution_results, involved_instances = execute_multi_turn_func_call(
                    decoded_model_responses,
                    initial_config,
                    involved_classes,
                    self.model_name_underline_replaced,
                    test_entry_id,
                    long_context=(
                        "long_context" in test_category or "composite" in test_category
                    ),
                    is_evaL_run=False,
                )
                logger.info(f"!!! finish execute_multi_turn_func_call for turn_name: {test_entry_id}\t turn_idx: {turn_idx}\t step: {count}")

                # Add the execution results to the chat history for the next turn
                inference_data = add_execution_results_prompting(
                    inference_data, execution_results, model_response_data
                )
                logger.info(f"add_execution_results_prompting for turn_name: {test_entry_id}\t turn_idx: {turn_idx}\t step: {count}")

                for execution_result in execution_results:
                    current_step_inference_log.append(
                        {
                            "role": "tool",
                            "content": execution_result,
                        }
                    )
                
                                    
                count += 1
                # Force quit after too many steps
                logger.info(f"finish for this step turn_name: {test_entry_id}\t turn_idx: {turn_idx}\t step: {count}")
                if count > self.max_steps:
                    force_quit = True
                    current_step_inference_log.append(
                        {
                            "role": "handler_log",
                            "content": f"Model has been forced to quit after {MAXIMUM_STEP_LIMIT} steps.",
                        }
                    )
                    logger.info(f"count > self.max_steps: {test_entry_id}\t turn_idx: {turn_idx}\t step: {count}")
                    break
                
            all_count += count
            # Add to the total list
            all_model_response.append(current_turn_response)
            all_inference_log.append(current_turn_inference_log)
            total_input_token_count.append(current_turn_input_token_count)
            total_output_token_count.append(current_turn_output_token_count)
            total_model_result_list_decoded.append(current_turn_model_result_list_decoded)
            total_latency.append(current_turn_latency)
            logger.info(f"finish for this turn turn_name: {test_entry_id}\t turn_idx: {turn_idx}\t all_step: {all_count}")

            if force_quit:
                break

        logger.info(f"multi_turn_ground_truth_list, test_entry_id: {test_entry_id}")
        multi_turn_ground_truth_list = self.possible_answer_dict[test_entry_id]["ground_truth"]
        raw_reward = await self.async_reward_fn(
                total_model_result_list_decoded,
                multi_turn_ground_truth_list, 
                test_entry, 
                test_category, 
                self.model_name 
            )

        reward = float(raw_reward * discount)
<<<<<<< HEAD
        logger.info(f"!!!! finish reward caculate test_entry_id: {test_entry_id}\tturn_idx:{turn_idx}\traw_reward: {raw_reward}\treward: {reward}\ttotal_step: {all_count}")
=======
        logger.info(f"test_entry_id: {test_entry_id}\tturn_idx:{turn_idx}\traw_reward: {raw_reward}\treward: {reward}\ttotal_step: {all_count}")
>>>>>>> 6bab3c7c
        stats_tracker.get(self.rollout_stat_scope).scalar(reward=reward, num_turns=turn_idx, num_steps=all_count)

        res = dict(
            input_ids=torch.tensor(seq),
            logprobs=torch.tensor(logprobs),
            loss_mask=torch.tensor(loss_mask),
            versions=torch.tensor(versions),
            rewards=torch.tensor(float(reward)),
            attention_mask=torch.ones(len(seq), dtype=torch.bool),
        )
        res = {k: v.unsqueeze(0) for k, v in res.items()}
        logger.info(f"!!!! before return test_entry_id: {test_entry_id}")
        return (
            TensorDict(res, batch_size=[1]),
            formatted_prompt,
            model_responses,
            reward,
            len(seq),
        )
        

    async def arun_episode(self, engine: InferenceEngine, data):
        logger.info("*** start arun_episode")
        rid = uuid.uuid4().hex
        tasks = [
            self._run_one_episode(engine, data, rid)
            for _ in range(self.gconfig.n_samples)
        ]
        results = await asyncio.gather(*tasks)
        logger.info("*** get results in arun_episode")

        if self.dump_dir is not None:
            version = engine.get_version()
            dump_path = os.path.join(self.dump_dir, str(version))
            await aiofiles.os.makedirs(dump_path, exist_ok=True)
            # Get the unique identifier for this prompt
            qid = None
            for key in ["query_id", "id", "qid"]:
                qid = data.get(key, None)
                if qid is not None:
                    break
            qid = qid or uuid.uuid4().hex

            # Dump rollout to file
            file_path = os.path.join(dump_path, f"{qid}.txt")
            async with aiofiles.open(file_path, "a") as f:
                n_samples = self.gconfig.n_samples
                for i, (_, p, c, r, sl) in enumerate(results):
                    info = "\n".join(
                        [
                            f"idx: {i + 1} / {n_samples}, seqlen: {sl}, reward is {r}.",
                            f"prompt is \n{colorama.Fore.YELLOW + colorama.Style.DIM}{p}{colorama.Style.RESET_ALL}",
                            f"sequence is: \n{colorama.Fore.YELLOW + colorama.Style.DIM}{c}{colorama.Style.RESET_ALL}",
                        ]
                    )
                    await f.write(info + "\n")

        logger.info("finish Dump rollout to file in arun_episode")
        data = [res[0] for res in results]
        logger.info("before return in arun_episode")
        return concat_padded_tensors(data)


def add_first_turn_message_prompting(
    inference_data: dict, first_turn_message: list[dict]
    ) -> dict:
        inference_data["message"].extend(first_turn_message)
        return inference_data

def add_next_turn_user_message_prompting(
    inference_data: dict, user_message: list[dict]
) -> dict:
    inference_data["message"].extend(user_message)
    return inference_data


def query_prompting(inference_data: dict):
    # core inference func
    function: list[dict] = inference_data["function"]
    message: list[dict] = inference_data["message"]

    formatted_prompt: str = format_prompt(message, function)
    inference_data["inference_input_log"] = {"formatted_prompt": formatted_prompt}
    return formatted_prompt

def add_assistant_message_prompting(inference_data: dict, model_response_data: dict) -> dict:
    inference_data["message"].append(
        {"role": "assistant", "content": model_response_data["model_responses"]}
    )
    return inference_data


def default_decode_execute_prompting(
    result: str, has_tool_call_tag: bool = False
) -> list[str]:
    # Note: For execute, there are only Python entries, so we don't need to check the language.
    result = result.strip("`\n ")
    if not result.startswith("["):
        result = "[" + result
    if not result.endswith("]"):
        result = result + "]"
    decoded_output = ast_parse(
        result, language=ReturnFormat.PYTHON, has_tool_call_tag=has_tool_call_tag
    )
    return decoded_output_to_execution_list(decoded_output)


def execute_multi_turn_func_call(
    func_call_list: list[str],  # a list of strings of func calls
    initial_config: dict,
    involved_classes: list,
    model_name: str,
    test_entry_id: str,
    long_context: bool = False,
    is_evaL_run: bool = False,
) -> tuple[list[str], dict]:
    """
    TODO: Add docstring
    """
    if is_evaL_run:
        model_name += "_eval"

    class_method_name_mapping = {}
    involved_instances = {}
    for class_name in involved_classes:
        module_name = CLASS_FILE_PATH_MAPPING[class_name]
        # TODO: Handler the model name issue from handler more elegantly
        instance_name = (
            f"{model_name}_{test_entry_id}_{class_name}_instance"
        )
        instance_name = re.sub(r'[-./]', '_', instance_name)
        if instance_name not in globals():
            module = importlib.import_module(module_name)
            class_ = getattr(module, class_name)
            class_instance = class_()
            if class_name not in STATELESS_CLASSES:
                class_initial_config = initial_config.get(class_name, {})
                # Deep copy the initial configuration to avoid mutation issues
                class_instance._load_scenario(
                    copy.deepcopy(class_initial_config), long_context=long_context
                )
            globals()[instance_name] = class_instance
        # This happens in subsequent turns
        else:
            class_instance = globals()[instance_name]

        involved_instances[class_name] = class_instance

        # Retrieve all method names and map them to the instance
        for method_name, method in inspect.getmembers(
            class_instance, predicate=inspect.ismethod
        ):
            # Skip private methods
            if method_name.startswith("_"):
                continue
            class_method_name_mapping[method_name] = instance_name

    execution_results = []
    for func_call in func_call_list:
        # Add the instance name to the method calls
        func_call = process_method_calls(func_call, class_method_name_mapping)

        # Evaluate the function call
        try:
            # We need to make a copy here because otherwise the `eval(func_call)` would error. 
            func_call_copy = func_call
            # Before calling `eval`, we need to make sure that the function call is safe
            # We do so by checking if the function is `kill` or `exit`, etc.
            # Extract the function name first
            if "(" in func_call_copy:
                func_call_copy = func_call_copy.split("(")[0]
            # Situation where the function call is a method call
            if "." in func_call_copy:
                func_call_copy = func_call_copy.split(".")[1]
            if func_call_copy in ["kill", "exit", "quit", "remove", "unlink", "popen", "Popen", "run"]:
                raise Exception(f"Function call {func_call_copy} is not allowed.")

            func_call_result = eval(func_call)

            if type(func_call_result) == str:
                pass
            elif type(func_call_result) == dict:
                # Some function returns a object instance, which is not serializable
                try:
                    func_call_result = json.dumps(func_call_result)
                except:
                    func_call_result = str(func_call_result)
            else:
                func_call_result = str(func_call_result)

            execution_results.append(func_call_result)
        except Exception as e:
            execution_results.append(f"Error during execution: {str(e)}")

    return execution_results, involved_instances


def add_execution_results_prompting(inference_data: dict, execution_results: list[str], model_response_data: dict) -> dict:
    for execution_result, decoded_model_response in zip(
        execution_results, model_response_data["model_responses_decoded"]
    ):
        inference_data["message"].append(
            {
                "role": "tool",
                "name": decoded_model_response,
                "content": execution_result,
            }
        )

    return inference_data


def load_ground_truth_entry(test_category: str) -> dict:
    """
    This function retrieves the ground truth entry for a given test category.
    The input should not be a test category goup, but a specific test category.
    """
    ground_truth_list = load_file(POSSIBLE_ANSWER_PATH / f"{VERSION_PREFIX}_{test_category}.json")
    ground_truth_dict = {item["id"]: item for item in ground_truth_list}
    return ground_truth_dict<|MERGE_RESOLUTION|>--- conflicted
+++ resolved
@@ -317,11 +317,8 @@
             )
 
         reward = float(raw_reward * discount)
-<<<<<<< HEAD
+        
         logger.info(f"!!!! finish reward caculate test_entry_id: {test_entry_id}\tturn_idx:{turn_idx}\traw_reward: {raw_reward}\treward: {reward}\ttotal_step: {all_count}")
-=======
-        logger.info(f"test_entry_id: {test_entry_id}\tturn_idx:{turn_idx}\traw_reward: {raw_reward}\treward: {reward}\ttotal_step: {all_count}")
->>>>>>> 6bab3c7c
         stats_tracker.get(self.rollout_stat_scope).scalar(reward=reward, num_turns=turn_idx, num_steps=all_count)
 
         res = dict(
